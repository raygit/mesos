// Licensed to the Apache Software Foundation (ASF) under one
// or more contributor license agreements.  See the NOTICE file
// distributed with this work for additional information
// regarding copyright ownership.  The ASF licenses this file
// to you under the Apache License, Version 2.0 (the
// "License"); you may not use this file except in compliance
// with the License.  You may obtain a copy of the License at
//
//     http://www.apache.org/licenses/LICENSE-2.0
//
// Unless required by applicable law or agreed to in writing, software
// distributed under the License is distributed on an "AS IS" BASIS,
// WITHOUT WARRANTIES OR CONDITIONS OF ANY KIND, either express or implied.
// See the License for the specific language governing permissions and
// limitations under the License.

#include <map>
#include <vector>

#include <process/dispatch.hpp>
#include <process/owned.hpp>

#include <stout/fs.hpp>
#include <stout/hashmap.hpp>
#include <stout/os.hpp>
#include <stout/stringify.hpp>
#include <stout/strings.hpp>
#include <stout/uuid.hpp>

#include "hook/manager.hpp"

#include "slave/flags.hpp"
#include "slave/slave.hpp"
#include "logging/logging.hpp"

#include "slave/containerizer/composing.hpp"
#include "slave/containerizer/containerizer.hpp"
#include "slave/containerizer/docker.hpp"
#include "slave/containerizer/external_containerizer.hpp"

#include "slave/containerizer/mesos/containerizer.hpp"
<<<<<<< HEAD
#include "slave/containerizer/mesos/launcher.hpp"
#ifdef __linux__
#include "slave/containerizer/mesos/linux_launcher.hpp"
#endif // __linux__
=======
#include "logging/logging.hpp"
>>>>>>> b4be1641

using std::map;
using std::string;
using std::vector;

using namespace process;

namespace mesos {
namespace internal {
namespace slave {

// TODO(idownes): Move this to the Containerizer interface to complete
// the delegation of containerization, i.e., external containerizers should be
// able to report the resources they can isolate.
Try<Resources> Containerizer::resources(const Flags& flags)
{
  Try<Resources> parsed = Resources::parse(
      flags.resources.getOrElse(""), flags.default_role);

  if (parsed.isError()) {
    return Error(parsed.error());
  }

  Resources resources = parsed.get();

  // NOTE: We need to check for the "cpus" string within the flag
  // because once Resources are parsed, we cannot distinguish between
  //  (1) "cpus:0", and
  //  (2) no cpus specified.
  // We only auto-detect cpus in case (2).
  // The same logic applies for the other resources!
  if (!strings::contains(flags.resources.getOrElse(""), "cpus")) {
    // No CPU specified so probe OS or resort to DEFAULT_CPUS.
    double cpus;
    Try<long> cpus_ = os::cpus();
    if (!cpus_.isSome()) {
      LOG(WARNING) << "Failed to auto-detect the number of cpus to use: '"
                   << cpus_.error()
                   << "'; defaulting to " << DEFAULT_CPUS;
      cpus = DEFAULT_CPUS;
    } else {
      cpus = cpus_.get();
    }

    resources += Resources::parse(
        "cpus",
        stringify(cpus),
        flags.default_role).get();
  }

  // Memory resource.
  if (!strings::contains(flags.resources.getOrElse(""), "mem")) {
    // No memory specified so probe OS or resort to DEFAULT_MEM.
    Bytes mem;
    Try<os::Memory> mem_ = os::memory();
    if (mem_.isError()) {
      LOG(WARNING) << "Failed to auto-detect the size of main memory: '"
                    << mem_.error()
                    << "' ; defaulting to DEFAULT_MEM";
      mem = DEFAULT_MEM;
    } else {
      Bytes total = mem_.get().total;
      if (total >= Gigabytes(2)) {
        mem = total - Gigabytes(1); // Leave 1GB free.
      } else {
        mem = Bytes(total.bytes() / 2); // Use 50% of the memory.
      }
    }

    resources += Resources::parse(
        "mem",
        stringify(mem.megabytes()),
        flags.default_role).get();
  }

  // Disk resource.
  if (!strings::contains(flags.resources.getOrElse(""), "disk")) {
    // No disk specified so probe OS or resort to DEFAULT_DISK.
    Bytes disk;

    // NOTE: We calculate disk size of the file system on
    // which the slave work directory is mounted.
    Try<Bytes> disk_ = fs::size(flags.work_dir);
    if (!disk_.isSome()) {
      LOG(WARNING) << "Failed to auto-detect the disk space: '"
                   << disk_.error()
                   << "' ; defaulting to " << DEFAULT_DISK;
      disk = DEFAULT_DISK;
    } else {
      Bytes total = disk_.get();
      if (total >= Gigabytes(10)) {
        disk = total - Gigabytes(5); // Leave 5GB free.
      } else {
        disk = Bytes(total.bytes() / 2); // Use 50% of the disk.
      }
    }

    resources += Resources::parse(
        "disk",
        stringify(disk.megabytes()),
        flags.default_role).get();
  }

  // Network resource.
  if (!strings::contains(flags.resources.getOrElse(""), "ports")) {
    // No ports specified so resort to DEFAULT_PORTS.
    resources += Resources::parse(
        "ports",
        stringify(DEFAULT_PORTS),
        flags.default_role).get();
  }

  // GPU resource.
  if (!strings::contains(flags.resources.getOrElse(""), "gpus")) {
    double gpus = 1; // assume single-gpu
    resources += Resources::parse(
        "gpus",
        stringify(gpus),
        flags.default_role).get();
  }
<<<<<<< HEAD
=======

>>>>>>> b4be1641
  LOG(INFO) << "Parse all resources without issues";
  return resources;
}


Try<Containerizer*> Containerizer::create(
    const Flags& flags,
    bool local,
    Fetcher* fetcher)
{
  if (flags.isolation == "external") {
    LOG(WARNING) << "The 'external' isolation flag is deprecated, "
                 << "please update your flags to"
                 << " '--containerizers=external'.";

    Try<ExternalContainerizer*> containerizer =
      ExternalContainerizer::create(flags);
    if (containerizer.isError()) {
      return Error("Could not create ExternalContainerizer: " +
                   containerizer.error());
    }

    return containerizer.get();
  }

  // TODO(benh): We need to store which containerizer or
  // containerizers were being used. See MESOS-1663.

  // Create containerizer(s).
  vector<Containerizer*> containerizers;

  foreach (const string& type, strings::split(flags.containerizers, ",")) {
    if (type == "mesos") {
      Try<MesosContainerizer*> containerizer =
        MesosContainerizer::create(flags, local, fetcher);
      if (containerizer.isError()) {
        return Error("Could not create MesosContainerizer: " +
                     containerizer.error());
      } else {
        containerizers.push_back(containerizer.get());
      }
    } else if (type == "docker") {
      Try<DockerContainerizer*> containerizer =
        DockerContainerizer::create(flags, fetcher);
      if (containerizer.isError()) {
        return Error("Could not create DockerContainerizer: " +
                     containerizer.error());
      } else {
        containerizers.push_back(containerizer.get());
      }
    } else if (type == "external") {
      Try<ExternalContainerizer*> containerizer =
        ExternalContainerizer::create(flags);
      if (containerizer.isError()) {
        return Error("Could not create ExternalContainerizer: " +
                     containerizer.error());
      } else {
        containerizers.push_back(containerizer.get());
      }
    } else {
      return Error("Unknown or unsupported containerizer: " + type);
    }
  }

  if (containerizers.size() == 1) {
    return containerizers.front();
  }

  Try<ComposingContainerizer*> containerizer =
    ComposingContainerizer::create(containerizers);

  if (containerizer.isError()) {
    return Error(containerizer.error());
  }

  return containerizer.get();
}


map<string, string> executorEnvironment(
    const ExecutorInfo& executorInfo,
    const string& directory,
    const SlaveID& slaveId,
    const PID<Slave>& slavePid,
    bool checkpoint,
    const Flags& flags,
    bool includeOsEnvironment)
{
  map<string, string> environment;

  // In cases where DNS is not available on the slave, the absence of
  // LIBPROCESS_IP in the executor's environment will cause an error when the
  // new executor process attempts a hostname lookup. Thus, we pass the slave's
  // LIBPROCESS_IP through here, even if the executor environment is specified
  // explicitly. Note that a LIBPROCESS_IP present in the provided flags will
  // override this value.
  Option<string> libprocessIP = os::getenv("LIBPROCESS_IP");
  if (libprocessIP.isSome()) {
    environment["LIBPROCESS_IP"] = libprocessIP.get();
  }

  if (flags.executor_environment_variables.isSome()) {
    foreachpair (const string& key,
                 const JSON::Value& value,
                 flags.executor_environment_variables.get().values) {
      // See slave/flags.cpp where we validate each value is a string.
      CHECK(value.is<JSON::String>());
      environment[key] = value.as<JSON::String>().value;
    }
  } else if (includeOsEnvironment) {
    environment = os::environment();
  }

  // Set LIBPROCESS_PORT so that we bind to a random free port (since
  // this might have been set via --port option). We do this before
  // the environment variables below in case it is included.
  environment["LIBPROCESS_PORT"] = "0";

  // Also add MESOS_NATIVE_JAVA_LIBRARY if it's not already present (and
  // like above, we do this before the environment variables below in
  // case the framework wants to override).
  // TODO(tillt): Adapt library towards JNI specific name once libmesos
  // has been split.
  if (environment.count("MESOS_NATIVE_JAVA_LIBRARY") == 0) {
    string path =
#ifdef __APPLE__
      LIBDIR "/libmesos-" VERSION ".dylib";
#else
      LIBDIR "/libmesos-" VERSION ".so";
#endif
    if (os::exists(path)) {
      environment["MESOS_NATIVE_JAVA_LIBRARY"] = path;
    }
  }

  // Also add MESOS_NATIVE_LIBRARY if it's not already present.
  // This environment variable is kept for offering non JVM-based
  // frameworks a more compact and JNI independent library.
  if (environment.count("MESOS_NATIVE_LIBRARY") == 0) {
    string path =
#ifdef __APPLE__
      LIBDIR "/libmesos-" VERSION ".dylib";
#else
      LIBDIR "/libmesos-" VERSION ".so";
#endif
    if (os::exists(path)) {
      environment["MESOS_NATIVE_LIBRARY"] = path;
    }
  }

  environment["MESOS_FRAMEWORK_ID"] = executorInfo.framework_id().value();
  environment["MESOS_EXECUTOR_ID"] = executorInfo.executor_id().value();
  environment["MESOS_DIRECTORY"] = directory;
  environment["MESOS_SLAVE_ID"] = slaveId.value();
  environment["MESOS_SLAVE_PID"] = stringify(slavePid);
  environment["MESOS_CHECKPOINT"] = checkpoint ? "1" : "0";

  if (checkpoint) {
    environment["MESOS_RECOVERY_TIMEOUT"] = stringify(flags.recovery_timeout);
  }

  if (HookManager::hooksAvailable()) {
    // Include any environment variables from Hooks.
    // TODO(karya): Call environment decorator hook _after_ putting all
    // variables from executorInfo into 'env'. This would prevent the
    // ones provided by hooks from being overwritten by the ones in
    // executorInfo in case of a conflict. The overwriting takes places
    // at the callsites of executorEnvironment (e.g., ___launch function
    // in src/slave/containerizer/docker.cpp)
    // TODO(karya): Provide a mechanism to pass the new environment
    // variables created above (MESOS_*) on to the hook modules.
    const Environment& hooksEnvironment =
      HookManager::slaveExecutorEnvironmentDecorator(executorInfo);

    foreach (const Environment::Variable& variable,
             hooksEnvironment.variables()) {
      environment[variable.name()] = variable.value();
    }
  }

  return environment;
}


} // namespace slave {
} // namespace internal {
} // namespace mesos {<|MERGE_RESOLUTION|>--- conflicted
+++ resolved
@@ -39,14 +39,11 @@
 #include "slave/containerizer/external_containerizer.hpp"
 
 #include "slave/containerizer/mesos/containerizer.hpp"
-<<<<<<< HEAD
 #include "slave/containerizer/mesos/launcher.hpp"
 #ifdef __linux__
 #include "slave/containerizer/mesos/linux_launcher.hpp"
 #endif // __linux__
-=======
 #include "logging/logging.hpp"
->>>>>>> b4be1641
 
 using std::map;
 using std::string;
@@ -167,10 +164,6 @@
         stringify(gpus),
         flags.default_role).get();
   }
-<<<<<<< HEAD
-=======
-
->>>>>>> b4be1641
   LOG(INFO) << "Parse all resources without issues";
   return resources;
 }
